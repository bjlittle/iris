# Copyright Iris contributors
#
# This file is part of Iris and is released under the LGPL license.
# See COPYING and COPYING.LESSER in the root of the repository for full
# licensing details.
"""
Module to support the loading of a NetCDF file into an Iris cube.

See also: `netCDF4 python <http://code.google.com/p/netcdf4-python/>`_.

Also refer to document 'NetCDF Climate and Forecast (CF) Metadata Conventions'.

"""

import collections
from itertools import repeat, zip_longest
import os
import os.path
import re
import string
import warnings

import cf_units
import dask.array as da
import netCDF4
import numpy as np
import numpy.ma as ma

from iris._lazy_data import as_lazy_data
from iris.aux_factory import (
    AtmosphereSigmaFactory,
    HybridHeightFactory,
    HybridPressureFactory,
    OceanSFactory,
    OceanSg1Factory,
    OceanSg2Factory,
    OceanSigmaFactory,
    OceanSigmaZFactory,
)
import iris.config
import iris.coord_systems
import iris.coords
import iris.exceptions
import iris.fileformats.cf
import iris.io
import iris.util

# Show actions activation statistics.
DEBUG = False

# Configure the logger.
logger = iris.config.get_logger(__name__)

# Standard CML spatio-temporal axis names.
SPATIO_TEMPORAL_AXES = ["t", "z", "y", "x"]

# Pass through CF attributes:
#  - comment
#  - Conventions
#  - flag_masks
#  - flag_meanings
#  - flag_values
#  - history
#  - institution
#  - reference
#  - source
#  - title
#  - positive
#
_CF_ATTRS = [
    "add_offset",
    "ancillary_variables",
    "axis",
    "bounds",
    "calendar",
    "cell_measures",
    "cell_methods",
    "climatology",
    "compress",
    "coordinates",
    "_FillValue",
    "formula_terms",
    "grid_mapping",
    "leap_month",
    "leap_year",
    "long_name",
    "missing_value",
    "month_lengths",
    "scale_factor",
    "standard_error_multiplier",
    "standard_name",
    "units",
]

# CF attributes that should not be global.
_CF_DATA_ATTRS = [
    "flag_masks",
    "flag_meanings",
    "flag_values",
    "instance_dimension",
    "missing_value",
    "sample_dimension",
    "standard_error_multiplier",
]

# CF attributes that should only be global.
_CF_GLOBAL_ATTRS = ["conventions", "featureType", "history", "title"]

# UKMO specific attributes that should not be global.
_UKMO_DATA_ATTRS = ["STASH", "um_stash_source", "ukmo__process_flags"]

CF_CONVENTIONS_VERSION = "CF-1.7"

_FactoryDefn = collections.namedtuple(
    "_FactoryDefn", ("primary", "std_name", "formula_terms_format")
)
_FACTORY_DEFNS = {
    AtmosphereSigmaFactory: _FactoryDefn(
        primary="sigma",
        std_name="atmosphere_sigma_coordinate",
        formula_terms_format="ptop: {pressure_at_top} sigma: {sigma} "
        "ps: {surface_air_pressure}",
    ),
    HybridHeightFactory: _FactoryDefn(
        primary="delta",
        std_name="atmosphere_hybrid_height_coordinate",
        formula_terms_format="a: {delta} b: {sigma} orog: {orography}",
    ),
    HybridPressureFactory: _FactoryDefn(
        primary="delta",
        std_name="atmosphere_hybrid_sigma_pressure_coordinate",
        formula_terms_format="ap: {delta} b: {sigma} "
        "ps: {surface_air_pressure}",
    ),
    OceanSigmaZFactory: _FactoryDefn(
        primary="zlev",
        std_name="ocean_sigma_z_coordinate",
        formula_terms_format="sigma: {sigma} eta: {eta} depth: {depth} "
        "depth_c: {depth_c} nsigma: {nsigma} zlev: {zlev}",
    ),
    OceanSigmaFactory: _FactoryDefn(
        primary="sigma",
        std_name="ocean_sigma_coordinate",
        formula_terms_format="sigma: {sigma} eta: {eta} depth: {depth}",
    ),
    OceanSFactory: _FactoryDefn(
        primary="s",
        std_name="ocean_s_coordinate",
        formula_terms_format="s: {s} eta: {eta} depth: {depth} a: {a} b: {b} "
        "depth_c: {depth_c}",
    ),
    OceanSg1Factory: _FactoryDefn(
        primary="s",
        std_name="ocean_s_coordinate_g1",
        formula_terms_format="s: {s} c: {c} eta: {eta} depth: {depth} "
        "depth_c: {depth_c}",
    ),
    OceanSg2Factory: _FactoryDefn(
        primary="s",
        std_name="ocean_s_coordinate_g2",
        formula_terms_format="s: {s} c: {c} eta: {eta} depth: {depth} "
        "depth_c: {depth_c}",
    ),
}


# Cell methods.
_CM_KNOWN_METHODS = [
    "point",
    "sum",
    "mean",
    "maximum",
    "minimum",
    "mid_range",
    "standard_deviation",
    "variance",
    "mode",
    "median",
]

_CM_COMMENT = "comment"
_CM_EXTRA = "extra"
_CM_INTERVAL = "interval"
_CM_METHOD = "method"
_CM_NAME = "name"
_CM_PARSE = re.compile(
    r"""
                           (?P<name>([\w_]+\s*?:\s+)+)
                           (?P<method>[\w_\s]+(?![\w_]*\s*?:))\s*
                           (?:
                               \(\s*
                               (?P<extra>[^\)]+)
                               \)\s*
                           )?
                       """,
    re.VERBOSE,
)


class UnknownCellMethodWarning(Warning):
    pass


def parse_cell_methods(nc_cell_methods):
    """
    Parse a CF cell_methods attribute string into a tuple of zero or
    more CellMethod instances.

    Args:

    * nc_cell_methods (str):
        The value of the cell methods attribute to be parsed.

    Returns:

    * cell_methods
        An iterable of :class:`iris.coords.CellMethod`.

    Multiple coordinates, intervals and comments are supported.
    If a method has a non-standard name a warning will be issued, but the
    results are not affected.

    """

    cell_methods = []
    if nc_cell_methods is not None:
        for m in _CM_PARSE.finditer(nc_cell_methods):
            d = m.groupdict()
            method = d[_CM_METHOD]
            method = method.strip()
            # Check validity of method, allowing for multi-part methods
            # e.g. mean over years.
            method_words = method.split()
            if method_words[0].lower() not in _CM_KNOWN_METHODS:
                msg = "NetCDF variable contains unknown cell method {!r}"
                warnings.warn(
                    msg.format("{}".format(method_words[0])),
                    UnknownCellMethodWarning,
                )
            d[_CM_METHOD] = method
            name = d[_CM_NAME]
            name = name.replace(" ", "")
            name = name.rstrip(":")
            d[_CM_NAME] = tuple([n for n in name.split(":")])
            interval = []
            comment = []
            if d[_CM_EXTRA] is not None:
                #
                # tokenise the key words and field colon marker
                #
                d[_CM_EXTRA] = d[_CM_EXTRA].replace(
                    "comment:", "<<comment>><<:>>"
                )
                d[_CM_EXTRA] = d[_CM_EXTRA].replace(
                    "interval:", "<<interval>><<:>>"
                )
                d[_CM_EXTRA] = d[_CM_EXTRA].split("<<:>>")
                if len(d[_CM_EXTRA]) == 1:
                    comment.extend(d[_CM_EXTRA])
                else:
                    next_field_type = comment
                    for field in d[_CM_EXTRA]:
                        field_type = next_field_type
                        index = field.rfind("<<interval>>")
                        if index == 0:
                            next_field_type = interval
                            continue
                        elif index > 0:
                            next_field_type = interval
                        else:
                            index = field.rfind("<<comment>>")
                            if index == 0:
                                next_field_type = comment
                                continue
                            elif index > 0:
                                next_field_type = comment
                        if index != -1:
                            field = field[:index]
                        field_type.append(field.strip())
            #
            # cater for a shared interval over multiple axes
            #
            if len(interval):
                if len(d[_CM_NAME]) != len(interval) and len(interval) == 1:
                    interval = interval * len(d[_CM_NAME])
            #
            # cater for a shared comment over multiple axes
            #
            if len(comment):
                if len(d[_CM_NAME]) != len(comment) and len(comment) == 1:
                    comment = comment * len(d[_CM_NAME])
            d[_CM_INTERVAL] = tuple(interval)
            d[_CM_COMMENT] = tuple(comment)
            cell_method = iris.coords.CellMethod(
                d[_CM_METHOD],
                coords=d[_CM_NAME],
                intervals=d[_CM_INTERVAL],
                comments=d[_CM_COMMENT],
            )
            cell_methods.append(cell_method)
    return tuple(cell_methods)


class CFNameCoordMap:
    """Provide a simple CF name to CF coordinate mapping."""

    _Map = collections.namedtuple("_Map", ["name", "coord"])

    def __init__(self):
        self._map = []

    def append(self, name, coord):
        """
        Append the given name and coordinate pair to the mapping.

        Args:

        * name:
            CF name of the associated coordinate.

        * coord:
            The coordinate of the associated CF name.

        Returns:
            None.

        """
        self._map.append(CFNameCoordMap._Map(name, coord))

    @property
    def names(self):
        """Return all the CF names."""

        return [pair.name for pair in self._map]

    @property
    def coords(self):
        """Return all the coordinates."""

        return [pair.coord for pair in self._map]

    def name(self, coord):
        """
        Return the CF name, given a coordinate

        Args:

        * coord:
            The coordinate of the associated CF name.

        Returns:
            Coordinate.

        """
        result = None
        for pair in self._map:
            if coord == pair.coord:
                result = pair.name
                break
        if result is None:
            msg = "Coordinate is not mapped, {!r}".format(coord)
            raise KeyError(msg)
        return result

    def coord(self, name):
        """
        Return the coordinate, given a CF name.

        Args:

        * name:
            CF name of the associated coordinate.

        Returns:
            CF name.

        """
        result = None
        for pair in self._map:
            if name == pair.name:
                result = pair.coord
                break
        if result is None:
            msg = "Name is not mapped, {!r}".format(name)
            raise KeyError(msg)
        return result


def _actions_engine():
    # Return an 'actions engine', which provides a pyke-rules-like interface to
    # the core cf translation code.
    # Deferred import to avoid circularity.
    import iris.fileformats._nc_load_rules.engine as nc_actions_engine

    engine = nc_actions_engine.Engine()
    return engine


class NetCDFDataProxy:
    """A reference to the data payload of a single NetCDF file variable."""

    __slots__ = ("shape", "dtype", "path", "variable_name", "fill_value")

    def __init__(self, shape, dtype, path, variable_name, fill_value):
        self.shape = shape
        self.dtype = dtype
        self.path = path
        self.variable_name = variable_name
        self.fill_value = fill_value

    @property
    def ndim(self):
        return len(self.shape)

    def __getitem__(self, keys):
        dataset = netCDF4.Dataset(self.path)
        try:
            variable = dataset.variables[self.variable_name]
            # Get the NetCDF variable data and slice.
            var = variable[keys]
        finally:
            dataset.close()
        return np.asanyarray(var)

    def __repr__(self):
        fmt = (
            "<{self.__class__.__name__} shape={self.shape}"
            " dtype={self.dtype!r} path={self.path!r}"
            " variable_name={self.variable_name!r}>"
        )
        return fmt.format(self=self)

    def __getstate__(self):
        return {attr: getattr(self, attr) for attr in self.__slots__}

    def __setstate__(self, state):
        for key, value in state.items():
            setattr(self, key, value)


def _assert_case_specific_facts(engine, cf, cf_group):
    # Initialise a data store for built cube elements.
    # This is used to patch element attributes *not* setup by the actions
    # process, after the actions code has run.
    engine.cube_parts["coordinates"] = []
    engine.cube_parts["cell_measures"] = []
    engine.cube_parts["ancillary_variables"] = []

    # Assert facts for CF coordinates.
    for cf_name in cf_group.coordinates.keys():
        engine.add_case_specific_fact("coordinate", (cf_name,))

    # Assert facts for CF auxiliary coordinates.
    for cf_name in cf_group.auxiliary_coordinates.keys():
        engine.add_case_specific_fact("auxiliary_coordinate", (cf_name,))

    # Assert facts for CF cell measures.
    for cf_name in cf_group.cell_measures.keys():
        engine.add_case_specific_fact("cell_measure", (cf_name,))

    # Assert facts for CF ancillary variables.
    for cf_name in cf_group.ancillary_variables.keys():
        engine.add_case_specific_fact("ancillary_variable", (cf_name,))

    # Assert facts for CF grid_mappings.
    for cf_name in cf_group.grid_mappings.keys():
        engine.add_case_specific_fact("grid_mapping", (cf_name,))

    # Assert facts for CF labels.
    for cf_name in cf_group.labels.keys():
        engine.add_case_specific_fact("label", (cf_name,))

    # Assert facts for CF formula terms associated with the cf_group
    # of the CF data variable.

    # Collect varnames of formula-root variables as we go.
    # NOTE: use dictionary keys as an 'OrderedSet'
    #   - see: https://stackoverflow.com/a/53657523/2615050
    # This is to ensure that we can handle the resulting facts in a definite
    # order, as using a 'set' led to indeterminate results.
    formula_root = {}
    for cf_var in cf.cf_group.formula_terms.values():
        for cf_root, cf_term in cf_var.cf_terms_by_root.items():
            # Only assert this fact if the formula root variable is
            # defined in the CF group of the CF data variable.
            if cf_root in cf_group:
                formula_root[cf_root] = True
                engine.add_case_specific_fact(
                    "formula_term",
                    (cf_var.cf_name, cf_root, cf_term),
                )

    for cf_root in formula_root.keys():
        engine.add_case_specific_fact("formula_root", (cf_root,))


def _actions_activation_stats(engine, cf_name):
    print("-" * 80)
    print("CF Data Variable: %r" % cf_name)

    engine.print_stats()

    print("Rules Triggered:")

    for rule in sorted(list(engine.rule_triggered)):
        print("\t%s" % rule)

    print("Case Specific Facts:")
    kb_facts = engine.get_kb()

    for key in kb_facts.entity_lists.keys():
        for arg in kb_facts.entity_lists[key].case_specific_facts:
            print("\t%s%s" % (key, arg))


def _set_attributes(attributes, key, value):
    """Set attributes dictionary, converting unicode strings appropriately."""

    if isinstance(value, str):
        try:
            attributes[str(key)] = str(value)
        except UnicodeEncodeError:
            attributes[str(key)] = value
    else:
        attributes[str(key)] = value


def _add_unused_attributes(iris_object, cf_var):
    """
    Populate the attributes of a cf element with the "unused" attributes
    from the associated CF-netCDF variable. That is, all those that aren't CF
    reserved terms.

    """

    def attribute_predicate(item):
        return item[0] not in _CF_ATTRS

    tmpvar = filter(attribute_predicate, cf_var.cf_attrs_unused())
    for attr_name, attr_value in tmpvar:
        _set_attributes(iris_object.attributes, attr_name, attr_value)


def _get_actual_dtype(cf_var):
    # Figure out what the eventual data type will be after any scale/offset
    # transforms.
    dummy_data = np.zeros(1, dtype=cf_var.dtype)
    if hasattr(cf_var, "scale_factor"):
        dummy_data = cf_var.scale_factor * dummy_data
    if hasattr(cf_var, "add_offset"):
        dummy_data = cf_var.add_offset + dummy_data
    return dummy_data.dtype


def _get_cf_var_data(cf_var, filename):
    # Get lazy chunked data out of a cf variable.
    dtype = _get_actual_dtype(cf_var)

    # Create cube with deferred data, but no metadata
    fill_value = getattr(
        cf_var.cf_data,
        "_FillValue",
        netCDF4.default_fillvals[cf_var.dtype.str[1:]],
    )
    proxy = NetCDFDataProxy(
        cf_var.shape, dtype, filename, cf_var.cf_name, fill_value
    )
    # Get the chunking specified for the variable : this is either a shape, or
    # maybe the string "contiguous".
    chunks = cf_var.cf_data.chunking()
    # In the "contiguous" case, pass chunks=None to 'as_lazy_data'.
    if chunks == "contiguous":
        chunks = None
    return as_lazy_data(proxy, chunks=chunks)


class OrderedAddableList(list):
    # Used purely in actions debugging, to accumulate a record of which actions
    # were activated.
    # It replaces a set, so as to record the ordering of operations, with
    # possible repeats, and it also numbers the entries.
    # Actions routines invoke the 'add' method, which thus effectively converts
    # a set.add into a list.append.
    def __init__(self, *args, **kwargs):
        super().__init__(*args, **kwargs)
        self._n_add = 0

    def add(self, msg):
        self._n_add += 1
        n_add = self._n_add
        self.append(f"#{n_add:03d} : {msg}")


def _load_cube(engine, cf, cf_var, filename):
    from iris.cube import Cube

    """Create the cube associated with the CF-netCDF data variable."""
    data = _get_cf_var_data(cf_var, filename)
    cube = Cube(data)

    # Reset the actions engine.
    engine.reset()

    # Initialise engine rule processing hooks.
    engine.cf_var = cf_var
    engine.cube = cube
    engine.cube_parts = {}
    engine.requires = {}
    engine.rule_triggered = OrderedAddableList()
    engine.filename = filename

    # Assert all the case-specific facts.
    # This extracts 'facts' specific to this data-variable (aka cube), from
    # the info supplied in the CFGroup object.
    _assert_case_specific_facts(engine, cf, cf_var.cf_group)

    # Run the actions engine.
    # This creates various cube elements and attaches them to the cube.
    # It also records various other info on the engine, to be processed later.
    engine.activate()

    # Having run the rules, now add the "unused" attributes to each cf element.
    def fix_attributes_all_elements(role_name):
        elements_and_names = engine.cube_parts.get(role_name, [])

        for iris_object, cf_var_name in elements_and_names:
            _add_unused_attributes(iris_object, cf.cf_group[cf_var_name])

    # Populate the attributes of all coordinates, cell-measures and ancillary-vars.
    fix_attributes_all_elements("coordinates")
    fix_attributes_all_elements("ancillary_variables")
    fix_attributes_all_elements("cell_measures")

    # Also populate attributes of the top-level cube itself.
    _add_unused_attributes(cube, cf_var)

    # Work out reference names for all the coords.
    names = {
        coord.var_name: coord.standard_name or coord.var_name or "unknown"
        for coord in cube.coords()
    }

    # Add all the cube cell methods.
    cube.cell_methods = [
        iris.coords.CellMethod(
            method=method.method,
            intervals=method.intervals,
            comments=method.comments,
            coords=[
                names[coord_name] if coord_name in names else coord_name
                for coord_name in method.coord_names
            ],
        )
        for method in cube.cell_methods
    ]

    if DEBUG:
        # Show activation statistics for this data-var (i.e. cube).
        _actions_activation_stats(engine, cf_var.cf_name)

    return cube


def _load_aux_factory(engine, cube):
    """
    Convert any CF-netCDF dimensionless coordinate to an AuxCoordFactory.

    """
    formula_type = engine.requires.get("formula_type")
    if formula_type in [
        "atmosphere_sigma_coordinate",
        "atmosphere_hybrid_height_coordinate",
        "atmosphere_hybrid_sigma_pressure_coordinate",
        "ocean_sigma_z_coordinate",
        "ocean_sigma_coordinate",
        "ocean_s_coordinate",
        "ocean_s_coordinate_g1",
        "ocean_s_coordinate_g2",
    ]:

        def coord_from_term(term):
            # Convert term names to coordinates (via netCDF variable names).
            name = engine.requires["formula_terms"].get(term, None)
            if name is not None:
                for coord, cf_var_name in engine.cube_parts["coordinates"]:
                    if cf_var_name == name:
                        return coord
                warnings.warn(
                    "Unable to find coordinate for variable "
                    "{!r}".format(name)
                )

        if formula_type == "atmosphere_sigma_coordinate":
            pressure_at_top = coord_from_term("ptop")
            sigma = coord_from_term("sigma")
            surface_air_pressure = coord_from_term("ps")
            factory = AtmosphereSigmaFactory(
                pressure_at_top, sigma, surface_air_pressure
            )
        elif formula_type == "atmosphere_hybrid_height_coordinate":
            delta = coord_from_term("a")
            sigma = coord_from_term("b")
            orography = coord_from_term("orog")
            factory = HybridHeightFactory(delta, sigma, orography)
        elif formula_type == "atmosphere_hybrid_sigma_pressure_coordinate":
            # Hybrid pressure has two valid versions of its formula terms:
            # "p0: var1 a: var2 b: var3 ps: var4" or
            # "ap: var1 b: var2 ps: var3" where "ap = p0 * a"
            # Attempt to get the "ap" term.
            delta = coord_from_term("ap")
            if delta is None:
                # The "ap" term is unavailable, so try getting terms "p0"
                # and "a" terms in order to derive an "ap" equivalent term.
                coord_p0 = coord_from_term("p0")
                if coord_p0 is not None:
                    if coord_p0.shape != (1,):
                        msg = (
                            "Expecting {!r} to be a scalar reference "
                            "pressure coordinate, got shape {!r}".format(
                                coord_p0.var_name, coord_p0.shape
                            )
                        )
                        raise ValueError(msg)
                    if coord_p0.has_bounds():
                        msg = (
                            "Ignoring atmosphere hybrid sigma pressure "
                            "scalar coordinate {!r} bounds.".format(
                                coord_p0.name()
                            )
                        )
                        warnings.warn(msg)
                    coord_a = coord_from_term("a")
                    if coord_a is not None:
                        if coord_a.units.is_unknown():
                            # Be graceful, and promote unknown to dimensionless units.
                            coord_a.units = "1"
                        delta = coord_a * coord_p0.points[0]
                        delta.units = coord_a.units * coord_p0.units
                        delta.rename("vertical pressure")
                        delta.var_name = "ap"
                        cube.add_aux_coord(delta, cube.coord_dims(coord_a))

            sigma = coord_from_term("b")
            surface_air_pressure = coord_from_term("ps")
            factory = HybridPressureFactory(delta, sigma, surface_air_pressure)
        elif formula_type == "ocean_sigma_z_coordinate":
            sigma = coord_from_term("sigma")
            eta = coord_from_term("eta")
            depth = coord_from_term("depth")
            depth_c = coord_from_term("depth_c")
            nsigma = coord_from_term("nsigma")
            zlev = coord_from_term("zlev")
            factory = OceanSigmaZFactory(
                sigma, eta, depth, depth_c, nsigma, zlev
            )
        elif formula_type == "ocean_sigma_coordinate":
            sigma = coord_from_term("sigma")
            eta = coord_from_term("eta")
            depth = coord_from_term("depth")
            factory = OceanSigmaFactory(sigma, eta, depth)
        elif formula_type == "ocean_s_coordinate":
            s = coord_from_term("s")
            eta = coord_from_term("eta")
            depth = coord_from_term("depth")
            a = coord_from_term("a")
            depth_c = coord_from_term("depth_c")
            b = coord_from_term("b")
            factory = OceanSFactory(s, eta, depth, a, b, depth_c)
        elif formula_type == "ocean_s_coordinate_g1":
            s = coord_from_term("s")
            c = coord_from_term("c")
            eta = coord_from_term("eta")
            depth = coord_from_term("depth")
            depth_c = coord_from_term("depth_c")
            factory = OceanSg1Factory(s, c, eta, depth, depth_c)
        elif formula_type == "ocean_s_coordinate_g2":
            s = coord_from_term("s")
            c = coord_from_term("c")
            eta = coord_from_term("eta")
            depth = coord_from_term("depth")
            depth_c = coord_from_term("depth_c")
            factory = OceanSg2Factory(s, c, eta, depth, depth_c)
        cube.add_aux_factory(factory)


def _translate_constraints_to_var_callback(constraints):
    """
    Translate load constraints into a simple data-var filter function, if possible.

    Returns:
         * function(cf_var:CFDataVariable): --> bool,
            or None.

    For now, ONLY handles a single NameConstraint with no 'STASH' component.

    """
    import iris._constraints

    constraints = iris._constraints.list_of_constraints(constraints)
    result = None
    if len(constraints) == 1:
        (constraint,) = constraints
        if (
            isinstance(constraint, iris._constraints.NameConstraint)
            and constraint.STASH == "none"
        ):
            # As long as it doesn't use a STASH match, then we can treat it as
            # a testing against name properties of cf_var.
            # That's just like testing against name properties of a cube, except that they may not all exist.
            def inner(cf_datavar):
                match = True
                for name in constraint._names:
                    expected = getattr(constraint, name)
                    if name != "STASH" and expected != "none":
                        attr_name = "cf_name" if name == "var_name" else name
                        # Fetch property : N.B. CFVariable caches the property values
                        # The use of a default here is the only difference from the code in NameConstraint.
                        if not hasattr(cf_datavar, attr_name):
                            continue
                        actual = getattr(cf_datavar, attr_name, "")
                        if actual != expected:
                            match = False
                            break
                return match

            result = inner
    return result


def load_cubes(filenames, callback=None, constraints=None):
    """
    Loads cubes from a list of NetCDF filenames/URLs.

    Args:

    * filenames (string/list):
        One or more NetCDF filenames/DAP URLs to load from.

    Kwargs:

    * callback (callable function):
        Function which can be passed on to :func:`iris.io.run_callback`.

    Returns:
        Generator of loaded NetCDF :class:`iris.cube.Cube`.

    """
    # TODO: rationalise UGRID/mesh handling once experimental.ugrid is folded
    #  into standard behaviour.
    # Deferred import to avoid circular imports.
    from iris.experimental.ugrid import (
        PARSE_UGRID_ON_LOAD,
        CFUGridReader,
        _build_mesh_coords,
        _meshes_from_cf,
    )
    from iris.io import run_callback

    # Create a low-level data-var filter from the original load constraints, if they are suitable.
    var_callback = _translate_constraints_to_var_callback(constraints)

    # Create an actions engine.
    engine = _actions_engine()

    if isinstance(filenames, str):
        filenames = [filenames]

    for filename in filenames:
        # Ingest the netCDF file.
        meshes = {}
        if PARSE_UGRID_ON_LOAD:
            cf = CFUGridReader(filename)
            meshes = _meshes_from_cf(cf)
        else:
            cf = iris.fileformats.cf.CFReader(filename)

        # Process each CF data variable.
        data_variables = list(cf.cf_group.data_variables.values()) + list(
            cf.cf_group.promoted.values()
        )
        for cf_var in data_variables:
<<<<<<< HEAD
            if var_callback and not var_callback(cf_var):
                # Deliver only selected results.
                continue
=======
            # cf_var-specific mesh handling, if a mesh is present.
            # Build the mesh_coords *before* loading the cube - avoids
            # mesh-related attributes being picked up by
            # _add_unused_attributes().
            mesh_name = None
            mesh = None
            mesh_coords, mesh_dim = [], None
            if PARSE_UGRID_ON_LOAD:
                mesh_name = getattr(cf_var, "mesh", None)
            if mesh_name is not None:
                try:
                    mesh = meshes[mesh_name]
                except KeyError:
                    message = (
                        f"File does not contain mesh: '{mesh_name}' - "
                        f"referenced by variable: '{cf_var.cf_name}' ."
                    )
                    logger.debug(message)
            if mesh is not None:
                mesh_coords, mesh_dim = _build_mesh_coords(mesh, cf_var)
>>>>>>> cd420bb5

            cube = _load_cube(engine, cf, cf_var, filename)

            # Attach the mesh (if present) to the cube.
            for mesh_coord in mesh_coords:
                cube.add_aux_coord(mesh_coord, mesh_dim)

            # Process any associated formula terms and attach
            # the corresponding AuxCoordFactory.
            try:
                _load_aux_factory(engine, cube)
            except ValueError as e:
                warnings.warn("{}".format(e))

            # Perform any user registered callback function.
            cube = run_callback(callback, cube, cf_var, filename)

            # Callback mechanism may return None, which must not be yielded
            if cube is None:
                continue

            yield cube


def _bytes_if_ascii(string):
    """
    Convert the given string to a byte string (str in py2k, bytes in py3k)
    if the given string can be encoded to ascii, else maintain the type
    of the inputted string.

    Note: passing objects without an `encode` method (such as None) will
    be returned by the function unchanged.

    """
    if isinstance(string, str):
        try:
            return string.encode(encoding="ascii")
        except (AttributeError, UnicodeEncodeError):
            pass
    return string


def _setncattr(variable, name, attribute):
    """
    Put the given attribute on the given netCDF4 Data type, casting
    attributes as we go to bytes rather than unicode.

    """
    attribute = _bytes_if_ascii(attribute)
    return variable.setncattr(name, attribute)


class _FillValueMaskCheckAndStoreTarget:
    """
    To be used with da.store. Remembers whether any element was equal to a
    given value and whether it was masked, before passing the chunk to the
    given target.

    """

    def __init__(self, target, fill_value=None):
        self.target = target
        self.fill_value = fill_value
        self.contains_value = False
        self.is_masked = False

    def __setitem__(self, keys, arr):
        if self.fill_value is not None:
            self.contains_value = self.contains_value or self.fill_value in arr
        self.is_masked = self.is_masked or ma.is_masked(arr)
        self.target[keys] = arr


class Saver:
    """A manager for saving netcdf files."""

    def __init__(self, filename, netcdf_format):
        """
        A manager for saving netcdf files.

        Args:

        * filename (string):
            Name of the netCDF file to save the cube.

        * netcdf_format (string):
            Underlying netCDF file format, one of 'NETCDF4', 'NETCDF4_CLASSIC',
            'NETCDF3_CLASSIC' or 'NETCDF3_64BIT'. Default is 'NETCDF4' format.

        Returns:
            None.

        For example::

            # Initialise Manager for saving
            with Saver(filename, netcdf_format) as sman:
                # Iterate through the cubelist.
                for cube in cubes:
                    sman.write(cube)

        """
        if netcdf_format not in [
            "NETCDF4",
            "NETCDF4_CLASSIC",
            "NETCDF3_CLASSIC",
            "NETCDF3_64BIT",
        ]:
            raise ValueError(
                "Unknown netCDF file format, got %r" % netcdf_format
            )

        # All persistent variables
        #: CF name mapping with iris coordinates
        self._name_coord_map = CFNameCoordMap()
        #: List of dimension coordinates added to the file
        self._dim_coords = []
        #: List of grid mappings added to the file
        self._coord_systems = []
        #: A dictionary, listing dimension names and corresponding length
        self._existing_dim = {}
        #: A dictionary, mapping formula terms to owner cf variable name
        self._formula_terms_cache = {}
        #: NetCDF dataset
        try:
            self._dataset = netCDF4.Dataset(
                filename, mode="w", format=netcdf_format
            )
        except RuntimeError:
            dir_name = os.path.dirname(filename)
            if not os.path.isdir(dir_name):
                msg = "No such file or directory: {}".format(dir_name)
                raise IOError(msg)
            if not os.access(dir_name, os.R_OK | os.W_OK):
                msg = "Permission denied: {}".format(filename)
                raise IOError(msg)
            else:
                raise

    def __enter__(self):
        return self

    def __exit__(self, type, value, traceback):
        """Flush any buffered data to the CF-netCDF file before closing."""

        self._dataset.sync()
        self._dataset.close()

    def write(
        self,
        cube,
        local_keys=None,
        unlimited_dimensions=None,
        zlib=False,
        complevel=4,
        shuffle=True,
        fletcher32=False,
        contiguous=False,
        chunksizes=None,
        endian="native",
        least_significant_digit=None,
        packing=None,
        fill_value=None,
    ):
        """
        Wrapper for saving cubes to a NetCDF file.

        Args:

        * cube (:class:`iris.cube.Cube`):
            A :class:`iris.cube.Cube` to be saved to a netCDF file.

        Kwargs:

        * local_keys (iterable of strings):
            An interable of cube attribute keys. Any cube attributes with
            matching keys will become attributes on the data variable rather
            than global attributes.

        * unlimited_dimensions (iterable of strings and/or
           :class:`iris.coords.Coord` objects):
            List of coordinate names (or coordinate objects)
            corresponding to coordinate dimensions of `cube` to save with the
            NetCDF dimension variable length 'UNLIMITED'. By default, no
            unlimited dimensions are saved. Only the 'NETCDF4' format
            supports multiple 'UNLIMITED' dimensions.

        * zlib (bool):
            If `True`, the data will be compressed in the netCDF file using
            gzip compression (default `False`).

        * complevel (int):
            An integer between 1 and 9 describing the level of compression
            desired (default 4). Ignored if `zlib=False`.

        * shuffle (bool):
            If `True`, the HDF5 shuffle filter will be applied before
            compressing the data (default `True`). This significantly improves
            compression. Ignored if `zlib=False`.

        * fletcher32 (bool):
            If `True`, the Fletcher32 HDF5 checksum algorithm is activated to
            detect errors. Default `False`.

        * contiguous (bool):
            If `True`, the variable data is stored contiguously on disk.
            Default `False`. Setting to `True` for a variable with an unlimited
            dimension will trigger an error.

        * chunksizes (tuple of int):
            Used to manually specify the HDF5 chunksizes for each dimension of
            the variable. A detailed discussion of HDF chunking and I/O
            performance is available here:
            https://www.unidata.ucar.edu/software/netcdf/documentation/NUG/netcdf_perf_chunking.html.
            Basically, you want the chunk size for each dimension to match
            as closely as possible the size of the data block that users will
            read from the file. `chunksizes` cannot be set if `contiguous=True`.

        * endian (string):
            Used to control whether the data is stored in little or big endian
            format on disk. Possible values are 'little', 'big' or 'native'
            (default). The library will automatically handle endian conversions
            when the data is read, but if the data is always going to be read
            on a computer with the opposite format as the one used to create
            the file, there may be some performance advantage to be gained by
            setting the endian-ness.

        * least_significant_digit (int):
            If `least_significant_digit` is specified, variable data will be
            truncated (quantized). In conjunction with `zlib=True` this
            produces 'lossy', but significantly more efficient compression. For
            example, if `least_significant_digit=1`, data will be quantized
            using `numpy.around(scale*data)/scale`, where `scale = 2**bits`,
            and `bits` is determined so that a precision of 0.1 is retained (in
            this case `bits=4`). From
            http://www.esrl.noaa.gov/psd/data/gridded/conventions/cdc_netcdf_standard.shtml:
            "least_significant_digit -- power of ten of the smallest decimal
            place in unpacked data that is a reliable value". Default is
            `None`, or no quantization, or 'lossless' compression.

        * packing (type or string or dict or list): A numpy integer datatype
            (signed or unsigned) or a string that describes a numpy integer
            dtype(i.e. 'i2', 'short', 'u4') or a dict of packing parameters as
            described below. This provides support for netCDF data packing as
            described in
            https://www.unidata.ucar.edu/software/netcdf/documentation/NUG/best_practices.html#bp_Packed-Data-Values
            If this argument is a type (or type string), appropriate values of
            scale_factor and add_offset will be automatically calculated based
            on `cube.data` and possible masking. For more control, pass a dict
            with one or more of the following keys: `dtype` (required),
            `scale_factor` and `add_offset`. Note that automatic calculation of
            packing parameters will trigger loading of lazy data; set them
            manually using a dict to avoid this. The default is `None`, in
            which case the datatype is determined from the cube and no packing
            will occur.

        * fill_value:
            The value to use for the `_FillValue` attribute on the netCDF
            variable. If `packing` is specified the value of `fill_value`
            should be in the domain of the packed data.

        Returns:
            None.

        .. note::

            The `zlib`, `complevel`, `shuffle`, `fletcher32`, `contiguous`,
            `chunksizes` and `endian` keywords are silently ignored for netCDF
            3 files that do not use HDF5.

        """
        if unlimited_dimensions is None:
            unlimited_dimensions = []

        cf_profile_available = iris.site_configuration.get(
            "cf_profile"
        ) not in [None, False]
        if cf_profile_available:
            # Perform a CF profile of the cube. This may result in an exception
            # being raised if mandatory requirements are not satisfied.
            profile = iris.site_configuration["cf_profile"](cube)

        # Ensure that attributes are CF compliant and if possible to make them
        # compliant.
        self.check_attribute_compliance(cube, cube.lazy_data())
        for coord in cube.coords():
            self.check_attribute_compliance(coord, coord.points)

        # Get suitable dimension names.
        dimension_names = self._get_dim_names(cube)

        # Create the CF-netCDF data dimensions.
        self._create_cf_dimensions(cube, dimension_names, unlimited_dimensions)

        # Create the associated cube CF-netCDF data variable.
        cf_var_cube = self._create_cf_data_variable(
            cube,
            dimension_names,
            local_keys,
            zlib=zlib,
            complevel=complevel,
            shuffle=shuffle,
            fletcher32=fletcher32,
            contiguous=contiguous,
            chunksizes=chunksizes,
            endian=endian,
            least_significant_digit=least_significant_digit,
            packing=packing,
            fill_value=fill_value,
        )

        # Add coordinate variables.
        self._add_dim_coords(cube, dimension_names)

        # Add the auxiliary coordinate variables and associate the data
        # variable to them
        self._add_aux_coords(cube, cf_var_cube, dimension_names)

        # Add the cell_measures variables and associate the data
        # variable to them
        self._add_cell_measures(cube, cf_var_cube, dimension_names)

        # Add the ancillary_variables variables and associate the data variable
        # to them
        self._add_ancillary_variables(cube, cf_var_cube, dimension_names)

        # Add the formula terms to the appropriate cf variables for each
        # aux factory in the cube.
        self._add_aux_factories(cube, cf_var_cube, dimension_names)

        # Add data variable-only attribute names to local_keys.
        if local_keys is None:
            local_keys = set()
        else:
            local_keys = set(local_keys)
        local_keys.update(_CF_DATA_ATTRS, _UKMO_DATA_ATTRS)

        # Add global attributes taking into account local_keys.
        global_attributes = {
            k: v
            for k, v in cube.attributes.items()
            if (k not in local_keys and k.lower() != "conventions")
        }
        self.update_global_attributes(global_attributes)

        if cf_profile_available:
            cf_patch = iris.site_configuration.get("cf_patch")
            if cf_patch is not None:
                # Perform a CF patch of the dataset.
                cf_patch(profile, self._dataset, cf_var_cube)
            else:
                msg = "cf_profile is available but no {} defined.".format(
                    "cf_patch"
                )
                warnings.warn(msg)

    @staticmethod
    def check_attribute_compliance(container, data):
        def _coerce_value(val_attr, val_attr_value, data_dtype):
            val_attr_tmp = np.array(val_attr_value, dtype=data_dtype)
            if (val_attr_tmp != val_attr_value).any():
                msg = '"{}" is not of a suitable value ({})'
                raise ValueError(msg.format(val_attr, val_attr_value))
            return val_attr_tmp

        data_dtype = data.dtype

        # Ensure that conflicting attributes are not provided.
        if (
            container.attributes.get("valid_min") is not None
            or container.attributes.get("valid_max") is not None
        ) and container.attributes.get("valid_range") is not None:
            msg = (
                'Both "valid_range" and "valid_min" or "valid_max" '
                "attributes present."
            )
            raise ValueError(msg)

        # Ensure correct datatype
        for val_attr in ["valid_range", "valid_min", "valid_max"]:
            val_attr_value = container.attributes.get(val_attr)
            if val_attr_value is not None:
                val_attr_value = np.asarray(val_attr_value)
                if data_dtype.itemsize == 1:
                    # Allow signed integral type
                    if val_attr_value.dtype.kind == "i":
                        continue
                new_val = _coerce_value(val_attr, val_attr_value, data_dtype)
                container.attributes[val_attr] = new_val

    def update_global_attributes(self, attributes=None, **kwargs):
        """
        Update the CF global attributes based on the provided
        iterable/dictionary and/or keyword arguments.

        Args:

        * attributes (dict or iterable of key, value pairs):
            CF global attributes to be updated.

        """
        if attributes is not None:
            # Handle sequence e.g. [('fruit', 'apple'), ...].
            if not hasattr(attributes, "keys"):
                attributes = dict(attributes)

            for attr_name in sorted(attributes):
                _setncattr(self._dataset, attr_name, attributes[attr_name])

        for attr_name in sorted(kwargs):
            _setncattr(self._dataset, attr_name, kwargs[attr_name])

    def _create_cf_dimensions(
        self, cube, dimension_names, unlimited_dimensions=None
    ):
        """
        Create the CF-netCDF data dimensions.

        Args:

        * cube (:class:`iris.cube.Cube`):
            A :class:`iris.cube.Cube` in which to lookup coordinates.

        Kwargs:

        * unlimited_dimensions (iterable of strings and/or
          :class:`iris.coords.Coord` objects):
            List of coordinates to make unlimited (None by default).

        Returns:
            None.

        """
        unlimited_dim_names = []
        for coord in unlimited_dimensions:
            try:
                coord = cube.coord(name_or_coord=coord, dim_coords=True)
            except iris.exceptions.CoordinateNotFoundError:
                # coordinate isn't used for this cube, but it might be
                # used for a different one
                pass
            else:
                dim_name = self._get_coord_variable_name(cube, coord)
                unlimited_dim_names.append(dim_name)

        for dim_name in dimension_names:
            if dim_name not in self._dataset.dimensions:
                if dim_name in unlimited_dim_names:
                    size = None
                else:
                    size = self._existing_dim[dim_name]
                self._dataset.createDimension(dim_name, size)

    def _add_inner_related_vars(
        self,
        cube,
        cf_var_cube,
        dimension_names,
        coordlike_elements,
        saver_create_method,
        role_attribute_name,
    ):
        # Common method to create a set of file variables and attach them to
        # the parent data variable.
        element_names = []
        # Add CF-netCDF variables for the associated auxiliary coordinates.
        for element in sorted(
            coordlike_elements, key=lambda element: element.name()
        ):
            # Create the associated CF-netCDF variable.
            if element not in self._name_coord_map.coords:
                cf_name = saver_create_method(cube, dimension_names, element)
                self._name_coord_map.append(cf_name, element)
            else:
                cf_name = self._name_coord_map.name(element)

            if cf_name is not None:
                if role_attribute_name == "cell_measures":
                    # In the case of cell-measures, the attribute entries are not just
                    # a var_name, but each have the form "<measure>: <varname>".
                    cf_name = "{}: {}".format(element.measure, cf_name)
                element_names.append(cf_name)

        # Add CF-netCDF references to the primary data variable.
        if element_names:
            variable_names = " ".join(sorted(element_names))
            _setncattr(cf_var_cube, role_attribute_name, variable_names)

    def _add_aux_coords(self, cube, cf_var_cube, dimension_names):
        """
        Add aux. coordinate to the dataset and associate with the data variable

        Args:

        * cube (:class:`iris.cube.Cube`):
            A :class:`iris.cube.Cube` to be saved to a netCDF file.
        * cf_var_cube (:class:`netcdf.netcdf_variable`):
            cf variable cube representation.
        * dimension_names (list):
            Names associated with the dimensions of the cube.

        """
        return self._add_inner_related_vars(
            cube,
            cf_var_cube,
            dimension_names,
            cube.aux_coords,
            self._create_cf_coord_variable,
            "coordinates",
        )

    def _add_cell_measures(self, cube, cf_var_cube, dimension_names):
        """
        Add cell measures to the dataset and associate with the data variable

        Args:

        * cube (:class:`iris.cube.Cube`):
            A :class:`iris.cube.Cube` to be saved to a netCDF file.
        * cf_var_cube (:class:`netcdf.netcdf_variable`):
            cf variable cube representation.
        * dimension_names (list):
            Names associated with the dimensions of the cube.

        """
        return self._add_inner_related_vars(
            cube,
            cf_var_cube,
            dimension_names,
            cube.cell_measures(),
            self._create_cf_cell_measure_variable,
            "cell_measures",
        )

    def _add_ancillary_variables(self, cube, cf_var_cube, dimension_names):
        """
        Add ancillary variables measures to the dataset and associate with the
        data variable

        Args:

        * cube (:class:`iris.cube.Cube`):
            A :class:`iris.cube.Cube` to be saved to a netCDF file.
        * cf_var_cube (:class:`netcdf.netcdf_variable`):
            cf variable cube representation.
        * dimension_names (list):
            Names associated with the dimensions of the cube.

        """
        return self._add_inner_related_vars(
            cube,
            cf_var_cube,
            dimension_names,
            cube.ancillary_variables(),
            self._create_cf_ancildata_variable,
            "ancillary_variables",
        )

    def _add_dim_coords(self, cube, dimension_names):
        """
        Add coordinate variables to NetCDF dataset.

        Args:

        * cube (:class:`iris.cube.Cube`):
            A :class:`iris.cube.Cube` to be saved to a netCDF file.
        * dimension_names (list):
            Names associated with the dimensions of the cube.

        """
        # Ensure we create the netCDF coordinate variables first.
        for coord in cube.dim_coords:
            # Create the associated coordinate CF-netCDF variable.
            if coord not in self._name_coord_map.coords:
                cf_name = self._create_cf_coord_variable(
                    cube, dimension_names, coord
                )
                self._name_coord_map.append(cf_name, coord)

    def _add_aux_factories(self, cube, cf_var_cube, dimension_names):
        """
        Modifies the variables of the NetCDF dataset to represent
        the presence of dimensionless vertical coordinates based on
        the aux factories of the cube (if any).

        Args:

        * cube (:class:`iris.cube.Cube`):
            A :class:`iris.cube.Cube` to be saved to a netCDF file.
        * cf_var_cube (:class:`netcdf.netcdf_variable`)
            CF variable cube representation.
        * dimension_names (list):
            Names associated with the dimensions of the cube.

        """
        primaries = []
        for factory in cube.aux_factories:
            factory_defn = _FACTORY_DEFNS.get(type(factory), None)
            if factory_defn is None:
                msg = (
                    "Unable to determine formula terms "
                    "for AuxFactory: {!r}".format(factory)
                )
                warnings.warn(msg)
            else:
                # Override `standard_name`, `long_name`, and `axis` of the
                # primary coord that signals the presense of a dimensionless
                # vertical coord, then set the `formula_terms` attribute.
                primary_coord = factory.dependencies[factory_defn.primary]
                if primary_coord in primaries:
                    msg = (
                        "Cube {!r} has multiple aux factories that share "
                        "a common primary coordinate {!r}. Unable to save "
                        "to netCDF as having multiple formula terms on a "
                        "single coordinate is not supported."
                    )
                    raise ValueError(msg.format(cube, primary_coord.name()))
                primaries.append(primary_coord)

                cf_name = self._name_coord_map.name(primary_coord)
                cf_var = self._dataset.variables[cf_name]

                names = {
                    key: self._name_coord_map.name(coord)
                    for key, coord in factory.dependencies.items()
                }
                formula_terms = factory_defn.formula_terms_format.format(
                    **names
                )
                std_name = factory_defn.std_name

                if hasattr(cf_var, "formula_terms"):
                    if (
                        cf_var.formula_terms != formula_terms
                        or cf_var.standard_name != std_name
                    ):
                        # TODO: We need to resolve this corner-case where
                        #  the dimensionless vertical coordinate containing
                        #  the formula_terms is a dimension coordinate of
                        #  the associated cube and a new alternatively named
                        #  dimensionless vertical coordinate is required
                        #  with new formula_terms and a renamed dimension.
                        if cf_name in dimension_names:
                            msg = (
                                "Unable to create dimensonless vertical "
                                "coordinate."
                            )
                            raise ValueError(msg)
                        key = (cf_name, std_name, formula_terms)
                        name = self._formula_terms_cache.get(key)
                        if name is None:
                            # Create a new variable
                            name = self._create_cf_coord_variable(
                                cube, dimension_names, primary_coord
                            )
                            cf_var = self._dataset.variables[name]
                            _setncattr(cf_var, "standard_name", std_name)
                            _setncattr(cf_var, "axis", "Z")
                            # Update the formula terms.
                            ft = formula_terms.split()
                            ft = [name if t == cf_name else t for t in ft]
                            _setncattr(cf_var, "formula_terms", " ".join(ft))
                            # Update the cache.
                            self._formula_terms_cache[key] = name
                        # Update the associated cube variable.
                        coords = cf_var_cube.coordinates.split()
                        coords = [name if c == cf_name else c for c in coords]
                        _setncattr(
                            cf_var_cube, "coordinates", " ".join(coords)
                        )
                else:
                    _setncattr(cf_var, "standard_name", std_name)
                    _setncattr(cf_var, "axis", "Z")
                    _setncattr(cf_var, "formula_terms", formula_terms)

    def _get_dim_names(self, cube):
        """
        Determine suitable CF-netCDF data dimension names.

        Args:

        * cube (:class:`iris.cube.Cube`):
            A :class:`iris.cube.Cube` to be saved to a netCDF file.

        Returns:
            List of dimension names with length equal the number of dimensions
            in the cube.

        """
        dimension_names = []
        for dim in range(cube.ndim):
            coords = cube.coords(dimensions=dim, dim_coords=True)
            if coords:
                coord = coords[0]

                dim_name = self._get_coord_variable_name(cube, coord)
                # Add only dimensions that have not already been added.
                if coord not in self._dim_coords:
                    # Determine unique dimension name
                    while (
                        dim_name in self._existing_dim
                        or dim_name in self._name_coord_map.names
                    ):
                        dim_name = self._increment_name(dim_name)

                    # Update names added, current cube dim names used and
                    # unique coordinates added.
                    self._existing_dim[dim_name] = coord.shape[0]
                    dimension_names.append(dim_name)
                    self._dim_coords.append(coord)
                else:
                    # Return the dim_name associated with the existing
                    # coordinate.
                    dim_name = self._name_coord_map.name(coord)
                    dimension_names.append(dim_name)

            else:
                # No CF-netCDF coordinates describe this data dimension.
                dim_name = "dim%d" % dim
                if dim_name in self._existing_dim:
                    # Increment name if conflicted with one already existing.
                    if self._existing_dim[dim_name] != cube.shape[dim]:
                        while (
                            dim_name in self._existing_dim
                            and self._existing_dim[dim_name] != cube.shape[dim]
                            or dim_name in self._name_coord_map.names
                        ):
                            dim_name = self._increment_name(dim_name)
                        # Update dictionary with new entry
                        self._existing_dim[dim_name] = cube.shape[dim]
                else:
                    # Update dictionary with new entry
                    self._existing_dim[dim_name] = cube.shape[dim]

                dimension_names.append(dim_name)
        return dimension_names

    @staticmethod
    def cf_valid_var_name(var_name):
        """
        Return a valid CF var_name given a potentially invalid name.

        Args:

        * var_name (str):
            The var_name to normalise

        Returns:
            A var_name suitable for passing through for variable creation.

        """
        # Replace invalid charaters with an underscore ("_").
        var_name = re.sub(r"[^a-zA-Z0-9]", "_", var_name)
        # Ensure the variable name starts with a letter.
        if re.match(r"^[^a-zA-Z]", var_name):
            var_name = "var_{}".format(var_name)
        return var_name

    @staticmethod
    def _cf_coord_identity(coord):
        """
        Determine a suitable units from a given coordinate.

        Args:

        * coord (:class:`iris.coords.Coord`):
            A coordinate of a cube.

        Returns:
            The (standard_name, long_name, unit) of the given
            :class:`iris.coords.Coord` instance.

        """

        units = str(coord.units)
        # Set the 'units' of 'latitude' and 'longitude' coordinates specified
        # in 'degrees' to 'degrees_north' and 'degrees_east' respectively,
        # as defined in the CF conventions for netCDF files: sections 4.1 and
        # 4.2.
        if (
            isinstance(coord.coord_system, iris.coord_systems.GeogCS)
            or coord.coord_system is None
        ) and coord.units == "degrees":
            if coord.standard_name == "latitude":
                units = "degrees_north"
            elif coord.standard_name == "longitude":
                units = "degrees_east"

        return coord.standard_name, coord.long_name, units

    def _ensure_valid_dtype(self, values, src_name, src_object):
        # NetCDF3 and NetCDF4 classic do not support int64 or unsigned ints,
        # so we check if we can store them as int32 instead.
        if (
            np.issubdtype(values.dtype, np.int64)
            or np.issubdtype(values.dtype, np.unsignedinteger)
        ) and self._dataset.file_format in (
            "NETCDF3_CLASSIC",
            "NETCDF3_64BIT",
            "NETCDF4_CLASSIC",
        ):
            # Cast to an integer type supported by netCDF3.
            if not np.can_cast(values.max(), np.int32) or not np.can_cast(
                values.min(), np.int32
            ):
                msg = (
                    "The data type of {} {!r} is not supported by {} and"
                    " its values cannot be safely cast to a supported"
                    " integer type."
                )
                msg = msg.format(
                    src_name, src_object, self._dataset.file_format
                )
                raise ValueError(msg)
            values = values.astype(np.int32)
        return values

    def _create_cf_bounds(self, coord, cf_var, cf_name):
        """
        Create the associated CF-netCDF bounds variable.

        Args:

        * coord (:class:`iris.coords.Coord`):
            A coordinate of a cube.
        * cf_var:
            CF-netCDF variable
        * cf_name (string):
            name of the CF-NetCDF variable.

        Returns:
            None

        """
        if coord.has_bounds():
            # Get the values in a form which is valid for the file format.
            bounds = self._ensure_valid_dtype(
                coord.bounds, "the bounds of coordinate", coord
            )
            n_bounds = bounds.shape[-1]

            if n_bounds == 2:
                bounds_dimension_name = "bnds"
            else:
                bounds_dimension_name = "bnds_%s" % n_bounds

            if coord.climatological:
                property_name = "climatology"
                varname_extra = "climatology"
            else:
                property_name = "bounds"
                varname_extra = "bnds"

            if bounds_dimension_name not in self._dataset.dimensions:
                # Create the bounds dimension with the appropriate extent.
                self._dataset.createDimension(bounds_dimension_name, n_bounds)

            boundsvar_name = "{}_{}".format(cf_name, varname_extra)
            _setncattr(cf_var, property_name, boundsvar_name)
            cf_var_bounds = self._dataset.createVariable(
                boundsvar_name,
                bounds.dtype.newbyteorder("="),
                cf_var.dimensions + (bounds_dimension_name,),
            )
            cf_var_bounds[:] = bounds

    def _get_cube_variable_name(self, cube):
        """
        Returns a CF-netCDF variable name for the given cube.

        Args:

        * cube (class:`iris.cube.Cube`):
            An instance of a cube for which a CF-netCDF variable
            name is required.

        Returns:
            A CF-netCDF variable name as a string.

        """
        if cube.var_name is not None:
            cf_name = cube.var_name
        else:
            # Convert to lower case and replace whitespace by underscores.
            cf_name = "_".join(cube.name().lower().split())

        cf_name = self.cf_valid_var_name(cf_name)
        return cf_name

    def _get_coord_variable_name(self, cube, coord):
        """
        Returns a CF-netCDF variable name for the given coordinate.

        Args:

        * cube (:class:`iris.cube.Cube`):
            The cube that contains the given coordinate.
        * coord (:class:`iris.coords.Coord`):
            An instance of a coordinate for which a CF-netCDF variable
            name is required.

        Returns:
            A CF-netCDF variable name as a string.

        """
        if coord.var_name is not None:
            cf_name = coord.var_name
        else:
            name = coord.standard_name or coord.long_name
            if not name or set(name).intersection(string.whitespace):
                # Auto-generate name based on associated dimensions.
                name = ""
                for dim in cube.coord_dims(coord):
                    name += "dim{}".format(dim)
                # Handle scalar coordinate (dims == ()).
                if not name:
                    name = "unknown_scalar"
            # Convert to lower case and replace whitespace by underscores.
            cf_name = "_".join(name.lower().split())

        cf_name = self.cf_valid_var_name(cf_name)
        return cf_name

    def _inner_create_cf_cellmeasure_or_ancil_variable(
        self, cube, dimension_names, dimensional_metadata
    ):
        """
        Create the associated CF-netCDF variable in the netCDF dataset for the
        given dimensional_metadata.

        Args:

        * cube (:class:`iris.cube.Cube`):
            The associated cube being saved to CF-netCDF file.
        * dimension_names (list):
            Names for each dimension of the cube.
        * dimensional_metadata (:class:`iris.coords.CellMeasure`):
            A cell measure OR ancillary variable to be saved to the
            CF-netCDF file.
            In either case, provides data, units and standard/long/var names.

        Returns:
            The string name of the associated CF-netCDF variable saved.

        """
        cf_name = self._get_coord_variable_name(cube, dimensional_metadata)
        while cf_name in self._dataset.variables:
            cf_name = self._increment_name(cf_name)

        # Derive the data dimension names for the coordinate.
        cf_dimensions = [
            dimension_names[dim]
            for dim in dimensional_metadata.cube_dims(cube)
        ]

        # Get the data values.
        data = dimensional_metadata.data

        if isinstance(dimensional_metadata, iris.coords.CellMeasure):
            # Disallow saving of *masked* cell measures.
            # NOTE: currently, this is the only functional difference required
            # between variable creation for an ancillary and a cell measure.
            if ma.is_masked(data):
                # We can't save masked points properly, as we don't maintain a
                # suitable fill_value.  (Load will not record one, either).
                msg = "Cell measures with missing data are not supported."
                raise ValueError(msg)

        # Get the values in a form which is valid for the file format.
        data = self._ensure_valid_dtype(
            data, "coordinate", dimensional_metadata
        )

        # Create the CF-netCDF variable.
        cf_var = self._dataset.createVariable(
            cf_name, data.dtype.newbyteorder("="), cf_dimensions
        )

        # Add the data to the CF-netCDF variable.
        cf_var[:] = data

        if dimensional_metadata.units.is_udunits():
            _setncattr(cf_var, "units", str(dimensional_metadata.units))

        if dimensional_metadata.standard_name is not None:
            _setncattr(
                cf_var, "standard_name", dimensional_metadata.standard_name
            )

        if dimensional_metadata.long_name is not None:
            _setncattr(cf_var, "long_name", dimensional_metadata.long_name)

        # Add any other custom coordinate attributes.
        for name in sorted(dimensional_metadata.attributes):
            value = dimensional_metadata.attributes[name]

            # Don't clobber existing attributes.
            if not hasattr(cf_var, name):
                _setncattr(cf_var, name, value)

        return cf_name

    def _create_cf_cell_measure_variable(
        self, cube, dimension_names, cell_measure
    ):
        """
        Create the associated CF-netCDF variable in the netCDF dataset for the
        given cell_measure.

        Args:

        * cube (:class:`iris.cube.Cube`):
            The associated cube being saved to CF-netCDF file.
        * dimension_names (list):
            Names for each dimension of the cube.
        * cell_measure (:class:`iris.coords.CellMeasure`):
            The cell measure to be saved to CF-netCDF file.

        Returns:
            The string name of the associated CF-netCDF variable saved.

        """
        # Note: currently shares variable creation code with ancillary-variables.
        return self._inner_create_cf_cellmeasure_or_ancil_variable(
            cube, dimension_names, cell_measure
        )

    def _create_cf_ancildata_variable(
        self, cube, dimension_names, ancillary_variable
    ):
        """
        Create the associated CF-netCDF variable in the netCDF dataset for the
        given ancillary variable.

        Args:

        * cube (:class:`iris.cube.Cube`):
            The associated cube being saved to CF-netCDF file.
        * dimension_names (list):
            Names for each dimension of the cube.
        * ancillary_variable (:class:`iris.coords.AncillaryVariable`):
            The ancillary variable to be saved to the CF-netCDF file.

        Returns:
            The string name of the associated CF-netCDF variable saved.

        """
        # Note: currently shares variable creation code with cell-measures.
        return self._inner_create_cf_cellmeasure_or_ancil_variable(
            cube, dimension_names, ancillary_variable
        )

    def _create_cf_coord_variable(self, cube, dimension_names, coord):
        """
        Create the associated CF-netCDF variable in the netCDF dataset for the
        given coordinate. If required, also create the CF-netCDF bounds
        variable and associated dimension.

        Args:

        * cube (:class:`iris.cube.Cube`):
            The associated cube being saved to CF-netCDF file.
        * dimension_names (list):
            Names for each dimension of the cube.
        * coord (:class:`iris.coords.Coord`):
            The coordinate to be saved to CF-netCDF file.

        Returns:
            The string name of the associated CF-netCDF variable saved.

        """
        cf_name = self._get_coord_variable_name(cube, coord)
        while cf_name in self._dataset.variables:
            cf_name = self._increment_name(cf_name)

        # Derive the data dimension names for the coordinate.
        cf_dimensions = [
            dimension_names[dim] for dim in cube.coord_dims(coord)
        ]

        if np.issubdtype(coord.points.dtype, np.str_):
            string_dimension_depth = coord.points.dtype.itemsize
            if coord.points.dtype.kind == "U":
                string_dimension_depth //= 4
            string_dimension_name = "string%d" % string_dimension_depth

            # Determine whether to create the string length dimension.
            if string_dimension_name not in self._dataset.dimensions:
                self._dataset.createDimension(
                    string_dimension_name, string_dimension_depth
                )

            # Add the string length dimension to dimension names.
            cf_dimensions.append(string_dimension_name)

            # Create the label coordinate variable.
            cf_var = self._dataset.createVariable(
                cf_name, "|S1", cf_dimensions
            )

            # Add the payload to the label coordinate variable.
            if len(cf_dimensions) == 1:
                cf_var[:] = list(
                    "%- *s" % (string_dimension_depth, coord.points[0])
                )
            else:
                for index in np.ndindex(coord.points.shape):
                    index_slice = tuple(list(index) + [slice(None, None)])
                    cf_var[index_slice] = list(
                        "%- *s" % (string_dimension_depth, coord.points[index])
                    )
        else:
            # Identify the collection of coordinates that represent CF-netCDF
            # coordinate variables.
            cf_coordinates = cube.dim_coords

            if coord in cf_coordinates:
                # By definition of a CF-netCDF coordinate variable this
                # coordinate must be 1-D and the name of the CF-netCDF variable
                # must be the same as its dimension name.
                cf_name = cf_dimensions[0]

            # Get the values in a form which is valid for the file format.
            points = self._ensure_valid_dtype(
                coord.points, "coordinate", coord
            )

            # Create the CF-netCDF variable.
            cf_var = self._dataset.createVariable(
                cf_name, points.dtype.newbyteorder("="), cf_dimensions
            )

            # Add the axis attribute for spatio-temporal CF-netCDF coordinates.
            if coord in cf_coordinates:
                axis = iris.util.guess_coord_axis(coord)
                if axis is not None and axis.lower() in SPATIO_TEMPORAL_AXES:
                    _setncattr(cf_var, "axis", axis.upper())

            # Add the data to the CF-netCDF variable.
            cf_var[:] = points

            # Create the associated CF-netCDF bounds variable.
            self._create_cf_bounds(coord, cf_var, cf_name)

        # Deal with CF-netCDF units and standard name.
        standard_name, long_name, units = self._cf_coord_identity(coord)

        if cf_units.as_unit(units).is_udunits():
            _setncattr(cf_var, "units", units)

        if standard_name is not None:
            _setncattr(cf_var, "standard_name", standard_name)

        if long_name is not None:
            _setncattr(cf_var, "long_name", long_name)

        # Add the CF-netCDF calendar attribute.
        if coord.units.calendar:
            _setncattr(cf_var, "calendar", coord.units.calendar)

        # Add any other custom coordinate attributes.
        for name in sorted(coord.attributes):
            value = coord.attributes[name]

            if name == "STASH":
                # Adopting provisional Metadata Conventions for representing MO
                # Scientific Data encoded in NetCDF Format.
                name = "um_stash_source"
                value = str(value)

            # Don't clobber existing attributes.
            if not hasattr(cf_var, name):
                _setncattr(cf_var, name, value)

        return cf_name

    def _create_cf_cell_methods(self, cube, dimension_names):
        """
        Create CF-netCDF string representation of a cube cell methods.

        Args:

        * cube (:class:`iris.cube.Cube`) or cubelist
          (:class:`iris.cube.CubeList`):
            A :class:`iris.cube.Cube`, :class:`iris.cube.CubeList` or list of
            cubes to be saved to a netCDF file.
        * dimension_names (list):
            Names associated with the dimensions of the cube.

        Returns:
            CF-netCDF string representation of a cube cell methods.

        """
        cell_methods = []

        # Identify the collection of coordinates that represent CF-netCDF
        # coordinate variables.
        cf_coordinates = cube.dim_coords

        for cm in cube.cell_methods:
            names = ""

            for name in cm.coord_names:
                coord = cube.coords(name)

                if coord:
                    coord = coord[0]
                    if coord in cf_coordinates:
                        name = dimension_names[cube.coord_dims(coord)[0]]

                names += "%s: " % name

            interval = " ".join(
                ["interval: %s" % interval for interval in cm.intervals or []]
            )
            comment = " ".join(
                ["comment: %s" % comment for comment in cm.comments or []]
            )
            extra = " ".join([interval, comment]).strip()

            if extra:
                extra = " (%s)" % extra

            cell_methods.append(names + cm.method + extra)

        return " ".join(cell_methods)

    def _create_cf_grid_mapping(self, cube, cf_var_cube):
        """
        Create CF-netCDF grid mapping variable and associated CF-netCDF
        data variable grid mapping attribute.

        Args:

        * cube (:class:`iris.cube.Cube`) or cubelist
          (:class:`iris.cube.CubeList`):
            A :class:`iris.cube.Cube`, :class:`iris.cube.CubeList` or list of
            cubes to be saved to a netCDF file.
        * cf_var_cube (:class:`netcdf.netcdf_variable`):
            cf variable cube representation.

        Returns:
            None

        """
        cs = cube.coord_system("CoordSystem")
        if cs is not None:
            # Grid var not yet created?
            if cs not in self._coord_systems:
                while cs.grid_mapping_name in self._dataset.variables:
                    aname = self._increment_name(cs.grid_mapping_name)
                    cs.grid_mapping_name = aname

                cf_var_grid = self._dataset.createVariable(
                    cs.grid_mapping_name, np.int32
                )
                _setncattr(
                    cf_var_grid, "grid_mapping_name", cs.grid_mapping_name
                )

                def add_ellipsoid(ellipsoid):
                    cf_var_grid.longitude_of_prime_meridian = (
                        ellipsoid.longitude_of_prime_meridian
                    )
                    semi_major = ellipsoid.semi_major_axis
                    semi_minor = ellipsoid.semi_minor_axis
                    if semi_minor == semi_major:
                        cf_var_grid.earth_radius = semi_major
                    else:
                        cf_var_grid.semi_major_axis = semi_major
                        cf_var_grid.semi_minor_axis = semi_minor

                # latlon
                if isinstance(cs, iris.coord_systems.GeogCS):
                    add_ellipsoid(cs)

                # rotated latlon
                elif isinstance(cs, iris.coord_systems.RotatedGeogCS):
                    if cs.ellipsoid:
                        add_ellipsoid(cs.ellipsoid)
                    cf_var_grid.grid_north_pole_latitude = (
                        cs.grid_north_pole_latitude
                    )
                    cf_var_grid.grid_north_pole_longitude = (
                        cs.grid_north_pole_longitude
                    )
                    cf_var_grid.north_pole_grid_longitude = (
                        cs.north_pole_grid_longitude
                    )

                # tmerc
                elif isinstance(cs, iris.coord_systems.TransverseMercator):
                    if cs.ellipsoid:
                        add_ellipsoid(cs.ellipsoid)
                    cf_var_grid.longitude_of_central_meridian = (
                        cs.longitude_of_central_meridian
                    )
                    cf_var_grid.latitude_of_projection_origin = (
                        cs.latitude_of_projection_origin
                    )
                    cf_var_grid.false_easting = cs.false_easting
                    cf_var_grid.false_northing = cs.false_northing
                    cf_var_grid.scale_factor_at_central_meridian = (
                        cs.scale_factor_at_central_meridian
                    )

                # merc
                elif isinstance(cs, iris.coord_systems.Mercator):
                    if cs.ellipsoid:
                        add_ellipsoid(cs.ellipsoid)
                    cf_var_grid.longitude_of_projection_origin = (
                        cs.longitude_of_projection_origin
                    )
                    # The Mercator class has implicit defaults for certain
                    # parameters
                    cf_var_grid.false_easting = 0.0
                    cf_var_grid.false_northing = 0.0
                    cf_var_grid.scale_factor_at_projection_origin = 1.0

                # lcc
                elif isinstance(cs, iris.coord_systems.LambertConformal):
                    if cs.ellipsoid:
                        add_ellipsoid(cs.ellipsoid)
                    cf_var_grid.standard_parallel = cs.secant_latitudes
                    cf_var_grid.latitude_of_projection_origin = cs.central_lat
                    cf_var_grid.longitude_of_central_meridian = cs.central_lon
                    cf_var_grid.false_easting = cs.false_easting
                    cf_var_grid.false_northing = cs.false_northing

                # stereo
                elif isinstance(cs, iris.coord_systems.Stereographic):
                    if cs.true_scale_lat is not None:
                        warnings.warn(
                            "Stereographic coordinate systems with "
                            "true scale latitude specified are not "
                            "yet handled"
                        )
                    else:
                        if cs.ellipsoid:
                            add_ellipsoid(cs.ellipsoid)
                        cf_var_grid.longitude_of_projection_origin = (
                            cs.central_lon
                        )
                        cf_var_grid.latitude_of_projection_origin = (
                            cs.central_lat
                        )
                        cf_var_grid.false_easting = cs.false_easting
                        cf_var_grid.false_northing = cs.false_northing
                        # The Stereographic class has an implicit scale
                        # factor
                        cf_var_grid.scale_factor_at_projection_origin = 1.0

                # osgb (a specific tmerc)
                elif isinstance(cs, iris.coord_systems.OSGB):
                    warnings.warn("OSGB coordinate system not yet handled")

                # lambert azimuthal equal area
                elif isinstance(
                    cs, iris.coord_systems.LambertAzimuthalEqualArea
                ):
                    if cs.ellipsoid:
                        add_ellipsoid(cs.ellipsoid)
                    cf_var_grid.longitude_of_projection_origin = (
                        cs.longitude_of_projection_origin
                    )
                    cf_var_grid.latitude_of_projection_origin = (
                        cs.latitude_of_projection_origin
                    )
                    cf_var_grid.false_easting = cs.false_easting
                    cf_var_grid.false_northing = cs.false_northing

                # albers conical equal area
                elif isinstance(cs, iris.coord_systems.AlbersEqualArea):
                    if cs.ellipsoid:
                        add_ellipsoid(cs.ellipsoid)
                    cf_var_grid.longitude_of_central_meridian = (
                        cs.longitude_of_central_meridian
                    )
                    cf_var_grid.latitude_of_projection_origin = (
                        cs.latitude_of_projection_origin
                    )
                    cf_var_grid.false_easting = cs.false_easting
                    cf_var_grid.false_northing = cs.false_northing
                    cf_var_grid.standard_parallel = cs.standard_parallels

                # vertical perspective
                elif isinstance(cs, iris.coord_systems.VerticalPerspective):
                    if cs.ellipsoid:
                        add_ellipsoid(cs.ellipsoid)
                    cf_var_grid.longitude_of_projection_origin = (
                        cs.longitude_of_projection_origin
                    )
                    cf_var_grid.latitude_of_projection_origin = (
                        cs.latitude_of_projection_origin
                    )
                    cf_var_grid.false_easting = cs.false_easting
                    cf_var_grid.false_northing = cs.false_northing
                    cf_var_grid.perspective_point_height = (
                        cs.perspective_point_height
                    )

                # geostationary
                elif isinstance(cs, iris.coord_systems.Geostationary):
                    if cs.ellipsoid:
                        add_ellipsoid(cs.ellipsoid)
                    cf_var_grid.longitude_of_projection_origin = (
                        cs.longitude_of_projection_origin
                    )
                    cf_var_grid.latitude_of_projection_origin = (
                        cs.latitude_of_projection_origin
                    )
                    cf_var_grid.false_easting = cs.false_easting
                    cf_var_grid.false_northing = cs.false_northing
                    cf_var_grid.perspective_point_height = (
                        cs.perspective_point_height
                    )
                    cf_var_grid.sweep_angle_axis = cs.sweep_angle_axis

                # other
                else:
                    warnings.warn(
                        "Unable to represent the horizontal "
                        "coordinate system. The coordinate system "
                        "type %r is not yet implemented." % type(cs)
                    )

                self._coord_systems.append(cs)

            # Refer to grid var
            _setncattr(cf_var_cube, "grid_mapping", cs.grid_mapping_name)

    def _create_cf_data_variable(
        self,
        cube,
        dimension_names,
        local_keys=None,
        packing=None,
        fill_value=None,
        **kwargs,
    ):
        """
        Create CF-netCDF data variable for the cube and any associated grid
        mapping.

        Args:

        * cube (:class:`iris.cube.Cube`):
            The associated cube being saved to CF-netCDF file.
        * dimension_names (list):
            String names for each dimension of the cube.

        Kwargs:

        * local_keys (iterable of strings):
            * see :func:`iris.fileformats.netcdf.Saver.write`
        * packing (type or string or dict or list):
            * see :func:`iris.fileformats.netcdf.Saver.write`
        * fill_value:
            * see :func:`iris.fileformats.netcdf.Saver.write`

        All other keywords are passed through to the dataset's `createVariable`
        method.

        Returns:
            The newly created CF-netCDF data variable.

        """

        if packing:
            if isinstance(packing, dict):
                if "dtype" not in packing:
                    msg = "The dtype attribute is required for packing."
                    raise ValueError(msg)
                dtype = np.dtype(packing["dtype"])
                scale_factor = packing.get("scale_factor", None)
                add_offset = packing.get("add_offset", None)
                valid_keys = {"dtype", "scale_factor", "add_offset"}
                invalid_keys = set(packing.keys()) - valid_keys
                if invalid_keys:
                    msg = (
                        "Invalid packing key(s) found: '{}'. The valid "
                        "keys are '{}'.".format(
                            "', '".join(invalid_keys), "', '".join(valid_keys)
                        )
                    )
                    raise ValueError(msg)
            else:
                # We compute the scale_factor and add_offset based on the
                # min/max of the data. This requires the data to be loaded.
                masked = ma.isMaskedArray(cube.data)
                dtype = np.dtype(packing)
                cmax = cube.data.max()
                cmin = cube.data.min()
                n = dtype.itemsize * 8
                if masked:
                    scale_factor = (cmax - cmin) / (2 ** n - 2)
                else:
                    scale_factor = (cmax - cmin) / (2 ** n - 1)
                if dtype.kind == "u":
                    add_offset = cmin
                elif dtype.kind == "i":
                    if masked:
                        add_offset = (cmax + cmin) / 2
                    else:
                        add_offset = cmin + 2 ** (n - 1) * scale_factor

        def set_packing_ncattrs(cfvar):
            """Set netCDF packing attributes."""
            if packing:
                if scale_factor:
                    _setncattr(cfvar, "scale_factor", scale_factor)
                if add_offset:
                    _setncattr(cfvar, "add_offset", add_offset)

        cf_name = self._get_cube_variable_name(cube)
        while cf_name in self._dataset.variables:
            cf_name = self._increment_name(cf_name)

        # if netcdf3 avoid streaming due to dtype handling
        if not cube.has_lazy_data() or self._dataset.file_format in (
            "NETCDF3_CLASSIC",
            "NETCDF3_64BIT",
        ):

            # Get the values in a form which is valid for the file format.
            data = self._ensure_valid_dtype(cube.data, "cube", cube)

            def store(data, cf_var, fill_value):
                cf_var[:] = data
                is_masked = ma.is_masked(data)
                contains_value = fill_value is not None and fill_value in data
                return is_masked, contains_value

        else:
            data = cube.lazy_data()

            def store(data, cf_var, fill_value):
                # Store lazy data and check whether it is masked and contains
                # the fill value
                target = _FillValueMaskCheckAndStoreTarget(cf_var, fill_value)
                da.store([data], [target])
                return target.is_masked, target.contains_value

        if not packing:
            dtype = data.dtype.newbyteorder("=")

        # Create the cube CF-netCDF data variable with data payload.
        cf_var = self._dataset.createVariable(
            cf_name, dtype, dimension_names, fill_value=fill_value, **kwargs
        )
        set_packing_ncattrs(cf_var)

        # If packing attributes are specified, don't bother checking whether
        # the fill value is in the data.
        if packing:
            fill_value_to_check = None
        elif fill_value is not None:
            fill_value_to_check = fill_value
        else:
            fill_value_to_check = netCDF4.default_fillvals[dtype.str[1:]]

        # Store the data and check if it is masked and contains the fill value
        is_masked, contains_fill_value = store(
            data, cf_var, fill_value_to_check
        )

        if dtype.itemsize == 1 and fill_value is None:
            if is_masked:
                msg = (
                    "Cube '{}' contains byte data with masked points, but "
                    "no fill_value keyword was given. As saved, these "
                    "points will read back as valid values. To save as "
                    "masked byte data, please explicitly specify the "
                    "'fill_value' keyword."
                )
                warnings.warn(msg.format(cube.name()))
        elif contains_fill_value:
            msg = (
                "Cube '{}' contains unmasked data points equal to the "
                "fill-value, {}. As saved, these points will read back "
                "as missing data. To save these as normal values, please "
                "specify a 'fill_value' keyword not equal to any valid "
                "data points."
            )
            warnings.warn(msg.format(cube.name(), fill_value))

        if cube.standard_name:
            _setncattr(cf_var, "standard_name", cube.standard_name)

        if cube.long_name:
            _setncattr(cf_var, "long_name", cube.long_name)

        if cube.units.is_udunits():
            _setncattr(cf_var, "units", str(cube.units))

        # Add the CF-netCDF calendar attribute.
        if cube.units.calendar:
            _setncattr(cf_var, "calendar", cube.units.calendar)

        # Add data variable-only attribute names to local_keys.
        if local_keys is None:
            local_keys = set()
        else:
            local_keys = set(local_keys)
        local_keys.update(_CF_DATA_ATTRS, _UKMO_DATA_ATTRS)

        # Add any cube attributes whose keys are in local_keys as
        # CF-netCDF data variable attributes.
        attr_names = set(cube.attributes).intersection(local_keys)
        for attr_name in sorted(attr_names):
            # Do not output 'conventions' attribute.
            if attr_name.lower() == "conventions":
                continue

            value = cube.attributes[attr_name]

            if attr_name == "STASH":
                # Adopting provisional Metadata Conventions for representing MO
                # Scientific Data encoded in NetCDF Format.
                attr_name = "um_stash_source"
                value = str(value)

            if attr_name == "ukmo__process_flags":
                value = " ".join([x.replace(" ", "_") for x in value])

            if attr_name in _CF_GLOBAL_ATTRS:
                msg = (
                    "{attr_name!r} is being added as CF data variable "
                    "attribute, but {attr_name!r} should only be a CF "
                    "global attribute.".format(attr_name=attr_name)
                )
                warnings.warn(msg)

            _setncattr(cf_var, attr_name, value)

        # Create the CF-netCDF data variable cell method attribute.
        cell_methods = self._create_cf_cell_methods(cube, dimension_names)

        if cell_methods:
            _setncattr(cf_var, "cell_methods", cell_methods)

        # Create the CF-netCDF grid mapping.
        self._create_cf_grid_mapping(cube, cf_var)

        return cf_var

    def _increment_name(self, varname):
        """
        Increment string name or begin increment.

        Avoidance of conflicts between variable names, where the name is
        incremented to distinguish it from others.

        Args:

        * varname (string):
            Variable name to increment.

        Returns:
            Incremented varname.

        """
        num = 0
        try:
            name, endnum = varname.rsplit("_", 1)
            if endnum.isdigit():
                num = int(endnum) + 1
                varname = name
        except ValueError:
            pass

        return "{}_{}".format(varname, num)


def save(
    cube,
    filename,
    netcdf_format="NETCDF4",
    local_keys=None,
    unlimited_dimensions=None,
    zlib=False,
    complevel=4,
    shuffle=True,
    fletcher32=False,
    contiguous=False,
    chunksizes=None,
    endian="native",
    least_significant_digit=None,
    packing=None,
    fill_value=None,
):
    """
    Save cube(s) to a netCDF file, given the cube and the filename.

    * Iris will write CF 1.7 compliant NetCDF files.
    * The attributes dictionaries on each cube in the saved cube list
      will be compared and common attributes saved as NetCDF global
      attributes where appropriate.
    * Keyword arguments specifying how to save the data are applied
      to each cube. To use different settings for different cubes, use
      the NetCDF Context manager (:class:`~Saver`) directly.
    * The save process will stream the data payload to the file using dask,
      enabling large data payloads to be saved and maintaining the 'lazy'
      status of the cube's data payload, unless the netcdf_format is explicitly
      specified to be 'NETCDF3' or 'NETCDF3_CLASSIC'.

    Args:

    * cube (:class:`iris.cube.Cube` or :class:`iris.cube.CubeList`):
        A :class:`iris.cube.Cube`, :class:`iris.cube.CubeList` or other
        iterable of cubes to be saved to a netCDF file.

    * filename (string):
        Name of the netCDF file to save the cube(s).

    Kwargs:

    * netcdf_format (string):
        Underlying netCDF file format, one of 'NETCDF4', 'NETCDF4_CLASSIC',
        'NETCDF3_CLASSIC' or 'NETCDF3_64BIT'. Default is 'NETCDF4' format.

    * local_keys (iterable of strings):
        An interable of cube attribute keys. Any cube attributes with
        matching keys will become attributes on the data variable rather
        than global attributes.

    * unlimited_dimensions (iterable of strings and/or
       :class:`iris.coords.Coord` objects):
        List of coordinate names (or coordinate objects) corresponding
        to coordinate dimensions of `cube` to save with the NetCDF dimension
        variable length 'UNLIMITED'. By default, no unlimited dimensions are
        saved. Only the 'NETCDF4' format supports multiple 'UNLIMITED'
        dimensions.

    * zlib (bool):
        If `True`, the data will be compressed in the netCDF file using gzip
        compression (default `False`).

    * complevel (int):
        An integer between 1 and 9 describing the level of compression desired
        (default 4). Ignored if `zlib=False`.

    * shuffle (bool):
        If `True`, the HDF5 shuffle filter will be applied before compressing
        the data (default `True`). This significantly improves compression.
        Ignored if `zlib=False`.

    * fletcher32 (bool):
        If `True`, the Fletcher32 HDF5 checksum algorithm is activated to
        detect errors. Default `False`.

    * contiguous (bool):
        If `True`, the variable data is stored contiguously on disk. Default
        `False`. Setting to `True` for a variable with an unlimited dimension
        will trigger an error.

    * chunksizes (tuple of int):
        Used to manually specify the HDF5 chunksizes for each dimension of the
        variable. A detailed discussion of HDF chunking and I/O performance is
        available here: https://www.unidata.ucar.edu/software/netcdf/documentation/NUG/netcdf_perf_chunking.html.
        Basically, you want the chunk size for each dimension to match as
        closely as possible the size of the data block that users will read
        from the file. `chunksizes` cannot be set if `contiguous=True`.

    * endian (string):
        Used to control whether the data is stored in little or big endian
        format on disk. Possible values are 'little', 'big' or 'native'
        (default). The library will automatically handle endian conversions
        when the data is read, but if the data is always going to be read on a
        computer with the opposite format as the one used to create the file,
        there may be some performance advantage to be gained by setting the
        endian-ness.

    * least_significant_digit (int):
        If `least_significant_digit` is specified, variable data will be
        truncated (quantized). In conjunction with `zlib=True` this produces
        'lossy', but significantly more efficient compression. For example, if
        `least_significant_digit=1`, data will be quantized using
        `numpy.around(scale*data)/scale`, where `scale = 2**bits`, and `bits`
        is determined so that a precision of 0.1 is retained (in this case
        `bits=4`). From
        http://www.esrl.noaa.gov/psd/data/gridded/conventions/cdc_netcdf_standard.shtml:
        "least_significant_digit -- power of ten of the smallest decimal place
        in unpacked data that is a reliable value". Default is `None`, or no
        quantization, or 'lossless' compression.

    * packing (type or string or dict or list): A numpy integer datatype
        (signed or unsigned) or a string that describes a numpy integer dtype
        (i.e. 'i2', 'short', 'u4') or a dict of packing parameters as described
        below or an iterable of such types, strings, or dicts.
        This provides support for netCDF data packing as described in
        https://www.unidata.ucar.edu/software/netcdf/documentation/NUG/best_practices.html#bp_Packed-Data-Values
        If this argument is a type (or type string), appropriate values of
        scale_factor and add_offset will be automatically calculated based
        on `cube.data` and possible masking. For more control, pass a dict with
        one or more of the following keys: `dtype` (required), `scale_factor`
        and `add_offset`. Note that automatic calculation of packing parameters
        will trigger loading of lazy data; set them manually using a dict to
        avoid this. The default is `None`, in which case the datatype is
        determined from the cube and no packing will occur. If this argument is
        a list it must have the same number of elements as `cube` if `cube` is
        a `:class:`iris.cube.CubeList`, or one element, and each element of
        this argument will be applied to each cube separately.

    * fill_value (numeric or list):
        The value to use for the `_FillValue` attribute on the netCDF variable.
        If `packing` is specified the value of `fill_value` should be in the
        domain of the packed data. If this argument is a list it must have the
        same number of elements as `cube` if `cube` is a
        `:class:`iris.cube.CubeList`, or a single element, and each element of
        this argument will be applied to each cube separately.

    Returns:
        None.

    .. note::

        The `zlib`, `complevel`, `shuffle`, `fletcher32`, `contiguous`,
        `chunksizes` and `endian` keywords are silently ignored for netCDF 3
        files that do not use HDF5.

    .. seealso::

        NetCDF Context manager (:class:`~Saver`).

    """
    from iris.cube import Cube, CubeList

    if unlimited_dimensions is None:
        unlimited_dimensions = []

    if isinstance(cube, Cube):
        cubes = CubeList()
        cubes.append(cube)
    else:
        cubes = cube

    if local_keys is None:
        local_keys = set()
    else:
        local_keys = set(local_keys)

    # Determine the attribute keys that are common across all cubes and
    # thereby extend the collection of local_keys for attributes
    # that should be attributes on data variables.
    attributes = cubes[0].attributes
    common_keys = set(attributes)
    for cube in cubes[1:]:
        keys = set(cube.attributes)
        local_keys.update(keys.symmetric_difference(common_keys))
        common_keys.intersection_update(keys)
        different_value_keys = []
        for key in common_keys:
            if np.any(attributes[key] != cube.attributes[key]):
                different_value_keys.append(key)
        common_keys.difference_update(different_value_keys)
        local_keys.update(different_value_keys)

    def is_valid_packspec(p):
        """Only checks that the datatype is valid."""
        if isinstance(p, dict):
            if "dtype" in p:
                return is_valid_packspec(p["dtype"])
            else:
                msg = "The argument to packing must contain the key 'dtype'."
                raise ValueError(msg)
        elif isinstance(p, str) or isinstance(p, type) or isinstance(p, str):
            pdtype = np.dtype(p)  # Does nothing if it's already a numpy dtype
            if pdtype.kind != "i" and pdtype.kind != "u":
                msg = "The packing datatype must be a numpy integer type."
                raise ValueError(msg)
            return True
        elif p is None:
            return True
        else:
            return False

    if is_valid_packspec(packing):
        packspecs = repeat(packing)
    else:
        # Assume iterable, make sure packing is the same length as cubes.
        for cube, packspec in zip_longest(cubes, packing, fillvalue=-1):
            if cube == -1 or packspec == -1:
                msg = (
                    "If packing is a list, it must have the "
                    "same number of elements as the argument to"
                    "cube."
                )
                raise ValueError(msg)
            if not is_valid_packspec(packspec):
                msg = "Invalid packing argument: {}.".format(packspec)
                raise ValueError(msg)
        packspecs = packing

    # Make fill-value(s) into an iterable over cubes.
    if isinstance(fill_value, str):
        # Strings are awkward -- handle separately.
        fill_values = repeat(fill_value)
    else:
        try:
            fill_values = tuple(fill_value)
        except TypeError:
            fill_values = repeat(fill_value)
        else:
            if len(fill_values) != len(cubes):
                msg = (
                    "If fill_value is a list, it must have the "
                    "same number of elements as the cube argument."
                )
                raise ValueError(msg)

    # Initialise Manager for saving
    with Saver(filename, netcdf_format) as sman:
        # Iterate through the cubelist.
        for cube, packspec, fill_value in zip(cubes, packspecs, fill_values):
            sman.write(
                cube,
                local_keys,
                unlimited_dimensions,
                zlib,
                complevel,
                shuffle,
                fletcher32,
                contiguous,
                chunksizes,
                endian,
                least_significant_digit,
                packing=packspec,
                fill_value=fill_value,
            )

        if iris.config.netcdf.conventions_override:
            # Set to the default if custom conventions are not available.
            conventions = cube.attributes.get(
                "Conventions", CF_CONVENTIONS_VERSION
            )
        else:
            conventions = CF_CONVENTIONS_VERSION

        # Perform a CF patch of the conventions attribute.
        cf_profile_available = iris.site_configuration.get(
            "cf_profile"
        ) not in [None, False]
        if cf_profile_available:
            conventions_patch = iris.site_configuration.get(
                "cf_patch_conventions"
            )
            if conventions_patch is not None:
                conventions = conventions_patch(conventions)
            else:
                msg = "cf_profile is available but no {} defined.".format(
                    "cf_patch_conventions"
                )
                warnings.warn(msg)

        # Add conventions attribute.
        sman.update_global_attributes(Conventions=conventions)<|MERGE_RESOLUTION|>--- conflicted
+++ resolved
@@ -879,11 +879,10 @@
             cf.cf_group.promoted.values()
         )
         for cf_var in data_variables:
-<<<<<<< HEAD
             if var_callback and not var_callback(cf_var):
                 # Deliver only selected results.
                 continue
-=======
+
             # cf_var-specific mesh handling, if a mesh is present.
             # Build the mesh_coords *before* loading the cube - avoids
             # mesh-related attributes being picked up by
@@ -904,7 +903,6 @@
                     logger.debug(message)
             if mesh is not None:
                 mesh_coords, mesh_dim = _build_mesh_coords(mesh, cf_var)
->>>>>>> cd420bb5
 
             cube = _load_cube(engine, cf, cf_var, filename)
 
